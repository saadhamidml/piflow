import gpflow
import tensorflow as tf
import tensorflow_probability as tfp
from trieste.models.gpflow.models import GaussianProcessRegression
import pytest

from piflow.models import MMLT_GPR, WSABI_L_GPR
from piflow.probabilistic_integrator import IntegrandModel


# @pytest.mark.parametrize('warping', [None, 'WSABI-L', 'MMLT'])
# @pytest.mark.parametrize('prior_type', ['gaussian', 'uniform'])
def test_integrand_model(warping: str = None, prior_type: str = 'gaussian'):
    # Generate data from a Gaussian.
    integrand = tfp.distributions.MultivariateNormalFullCovariance(
        loc=tf.constant([1., 1.], dtype=tf.float64),
        covariance_matrix=tf.constant([[2., 0.], [0., 2.]], dtype=tf.float64)
    )
    if prior_type == 'gaussian':
        prior = tfp.distributions.MultivariateNormalFullCovariance(
            loc=tf.constant([0., 0.], dtype=tf.float64),
            covariance_matrix=tf.constant([[1., 0.], [0., 1.]], dtype=tf.float64)
        )
        true_integral = tfp.distributions.MultivariateNormalFullCovariance(
            loc=prior.loc,
            covariance_matrix=prior.covariance() + integrand.covariance()
        ).prob(integrand.loc)
    elif prior_type == 'uniform':
        prior = tfp.distributions.Uniform(
            low=tf.constant([0., 0.], dtype=tf.float64),
            high=tf.constant([1., 1.], dtype=tf.float64),
        )
        def cdf(x):
            return 0.5 * (
                1 + tf.math.erf((x - integrand.loc) / tf.math.sqrt(2 * tf.linalg.diag_part(integrand.covariance())))
            )
        true_integral = tf.reduce_prod(cdf(prior.high) - cdf(prior.low))
    X = integrand.sample(500)
    Y = tf.reshape(integrand.prob(X), (-1, 1))
    # Set up and train integrand model
    if warping is None:
        gpflow_model = gpflow.models.GPR((X, Y), gpflow.kernels.SquaredExponential())
    elif warping == 'WSABI-L':
        if prior_type == 'uniform':
            old_prior = prior
            prior = tfp.distributions.MultivariateNormalFullCovariance(
                loc=tf.constant([0.5, 0.5], dtype=tf.float64),
                covariance_matrix=tf.constant([[0.33, 0.], [0., 0.33]], dtype=tf.float64)
            )
            Y = Y * tf.reshape(tf.reduce_prod(old_prior.prob(X), axis=1), (-1, 1)) / tf.reshape(prior.prob(X), (-1, 1))
        gpflow_model = WSABI_L_GPR((X, Y), gpflow.kernels.SquaredExponential())
    elif warping == 'MMLT':
        gpflow_model = MMLT_GPR((X, Y), gpflow.kernels.SquaredExponential())
    model = GaussianProcessRegression(gpflow_model)
    integrand_model = IntegrandModel(prior, model)
    opt = gpflow.optimizers.Scipy()
    # opt.minimize(gpflow_model.training_loss, gpflow_model.trainable_variables)
    # Compute integral.
    int_mean, int_var = integrand_model.integral_posterior()
    # Assert approximation is close to true value.
    tf.debugging.assert_near(true_integral, int_mean)
    

if __name__ == '__main__':
<<<<<<< HEAD
    # test_integrand_model(warping=None, prior_type='gaussian')
    test_integrand_model(warping=None, prior_type='uniform'
    # test_integrand_model(warping='WSABI-L', prior_type='gaussian')
    # test_integrand_model(warping='WSABI-L', prior_type='uniform')
    # test_integrand_model(warping='MMLT', prior_type='gaussian')
    # test_integrand_model(warping='MMLT', prior_type='uniform')
=======
    #test_integrand_model()
    test_integrand_model(warping='WSABI-L')
>>>>>>> 93d3c3c1
<|MERGE_RESOLUTION|>--- conflicted
+++ resolved
@@ -62,14 +62,9 @@
     
 
 if __name__ == '__main__':
-<<<<<<< HEAD
     # test_integrand_model(warping=None, prior_type='gaussian')
-    test_integrand_model(warping=None, prior_type='uniform'
+    test_integrand_model(warping=None, prior_type='uniform')
     # test_integrand_model(warping='WSABI-L', prior_type='gaussian')
     # test_integrand_model(warping='WSABI-L', prior_type='uniform')
     # test_integrand_model(warping='MMLT', prior_type='gaussian')
-    # test_integrand_model(warping='MMLT', prior_type='uniform')
-=======
-    #test_integrand_model()
-    test_integrand_model(warping='WSABI-L')
->>>>>>> 93d3c3c1
+    # test_integrand_model(warping='MMLT', prior_type='uniform')